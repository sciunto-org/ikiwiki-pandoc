#!/usr/bin/env perl

package IkiWiki::Plugin::pandoc;

use warnings;
use strict;
use IkiWiki;
use FileHandle;
use IPC::Open2;
use JSON;

sub import {
    my $markdown_ext = $config{pandoc_markdown_ext} || "mdwn";

    # May be both a string with a single value, a string containing commas or an arrayref
    if ($markdown_ext =~ /,/) {
        $markdown_ext = [split /\s*,\s*/, $markdown_ext];
    }

    hook(type => "getsetup", id => "pandoc", call => \&getsetup);
    if (ref $markdown_ext eq 'ARRAY') {
        foreach my $mde (@$markdown_ext) {
            hook(type => 'htmlize', id => $mde,
                 call => sub{ htmlize("markdown", @_) });
        }
    } else {
        hook(type => "htmlize", id => $markdown_ext,
             call => sub { htmlize("markdown", @_) });
    }
    if ($config{pandoc_latex}) {
        hook(type => "htmlize", id => "tex",
             call => sub { htmlize("latex", @_) });
    }
    if ($config{pandoc_rst}) {
        hook(type => "htmlize", id => "rst",
             call => sub { htmlize("rst", @_) });
    }
    if ($config{pandoc_textile}) {
        hook(type => "htmlize", id => "textile",
             call => sub { htmlize("textile", @_) });
    }
    if ($config{pandoc_mediawiki}) {
        hook(type => "htmlize", id => "mediawiki",
             call => sub { htmlize("mediawiki", @_) });
    }
}


sub getsetup () {
    return
    plugin => {
        safe => 1,
        rebuild => 1,
    },
    pandoc_command => {
        type => "string",
        example => "/usr/local/bin/pandoc",
        description => "Path to pandoc executable",
        safe => 0,
        rebuild => 0,
    },
    pandoc_markdown_ext => {
        type => "string",
        example => "mdwn",
        description => "File extension for Markdown files",
        safe => 1,
        rebuild => 1,
    },
    pandoc_latex => {
        type => "boolean",
        example => 0,
        description => "Enable Pandoc processing of LaTeX documents",
        safe => 0,
        rebuild => 1,
    },
    pandoc_rst => {
        type => "boolean",
        example => 0,
        description => "Enable Pandoc processing of reStructuredText documents",
        safe => 0,
        rebuild => 1,
    },
    pandoc_textile => {
        type => "boolean",
        example => 0,
        description => "Enable Pandoc processing of Textile documents",
        safe => 0,
        rebuild => 1,
    },
    pandoc_mediawiki => {
        type => "boolean",
        example => 0,
        description => "Enable Pandoc processing of MediaWiki documents",
        safe => 0,
        rebuild => 1,
    },
    pandoc_smart => {
        type => "boolean",
        example => 1,
        description => "Use smart quotes, dashes, and ellipses",
        safe => 1,
        rebuild => 1,
    },
    pandoc_obfuscate => {
        type => "boolean",
        example => 1,
        description => "Obfuscate emails",
        safe => 1,
        rebuild => 1,
    },
    pandoc_html5 => {
        type => "boolean",
        example => 0,
        description => "Generate HTML5",
        safe => 1,
        rebuild => 1,
    },
    pandoc_ascii => {
        type => "boolean",
        example => 0,
        description => "Generate ASCII instead of UTF8",
        safe => 1,
        rebuild => 1,
    },
    pandoc_numsect => {
        type => "boolean",
        example => 0,
        description => "Number sections",
        safe => 1,
        rebuild => 1,
    },
    pandoc_sectdiv => {
        type => "boolean",
        example => 0,
        description => "Attach IDs to section DIVs instead of Headers",
        safe => 1,
        rebuild => 1,
    },
    pandoc_codeclasses => {
        type => "string",
        example => "",
        description => "Classes to use for indented code blocks",
        safe => 1,
        rebuild => 1,
    },
    pandoc_math => {
        type => "string",
        example => "mathjax",
        description => "Process TeX math using",
        safe => 0,
        rebuild => 1,
    },
    pandoc_bibliography => {
        type => "string",
        example => "",
        description => "Path to bibliography file",
        safe => 0,
        rebuild => 1,
    },
    pandoc_csl => {
        type => "string",
        example => "",
        description => "Path to CSL file (for references and bibliography)",
        safe => 0,
        rebuild => 1,
    },
}


sub htmlize ($@) {
    my $format = shift;
    my $target_format = 'html';
    my %params = @_;
    my $page = $params{page};

    local(*PANDOC_IN, *JSON_IN, *JSON_OUT, *PANDOC_OUT);
    my @args;

    my $command = $config{pandoc_command} || "/usr/local/bin/pandoc";

    if ($config{pandoc_smart}) {
        push @args, '--smart';
    };

    if ($config{pandoc_obfuscate}) {
        push @args, '--email-obfuscation=references';
    } else {
        push @args, '--email-obfuscation=none';
    };

    if ($config{pandoc_html5}) {
        $target_format = 'html5';
    };

    if ($config{pandoc_ascii}) {
        push @args, '--ascii';
    };

    if ($config{pandoc_numsect}) {
        push @args, '--number-sections';
    };

    if ($config{pandoc_sectdiv}) {
        push @args, '--section-divs';
    };

    if ($config{pandoc_codeclasses} && ($config{pandoc_codeclasses} ne "")) {
        push @args, '--indented-code-classes=' . $config{pandoc_codeclasses};
    };

    if ($config{pandoc_bibliography}) {
        push @args, '--bibliography='.$config{pandoc_bibliography};
    }

    if ($config{pandoc_csl}) {
        push @args, '--csl='.$config{pandoc_csl};
    }

    for ($config{pandoc_math}) {
        if (/^mathjax$/) {
            push @args, '--mathjax=/dev/null';
        }
        elsif (/^jsmath$/) {
            push @args, '--jsmath';
        }
        elsif (/^latexmathml$/) {
            push @args, '--latexmathml';
        }
        elsif (/^mimetex$/) {
            push @args, '--mimetex';
        }
        elsif (/^mathtex$/) {
            push @args, '--mimetex=/cgi-bin/mathtex.cgi';
        }
        elsif (/^google$/) {
            push @args, '--webtex';
        }
        elsif (/^mathml$/) {
            push @args, '--mathml';
        }
        else { }
    }

    # Convert to intermediate JSON format so that the title block
    # can be parsed out
    my $to_json_pid = open2(*JSON_OUT, *PANDOC_OUT, $command,
                    '-f', $format,
<<<<<<< HEAD
                    '-t', 'json',
                    @args);

    error("Unable to open $command") unless $to_json_pid;

    # $ENV{"LC_ALL"} = "en_US.UTF-8";
    my $to_html_pid = open2(*PANDOC_IN, *JSON_IN, $command,
                    '-f', 'json',
                    '-t', 'html',
=======
                    '-t', $target_format,
>>>>>>> 86fff27e
                    @args);

    error("Unable to open $command") unless $to_html_pid;

    # Workaround for perl bug (#376329)
    require Encode;
    my $content = Encode::encode_utf8($params{content});

    print PANDOC_OUT $content;
    close PANDOC_OUT;

    my $json_content = <JSON_OUT>;
    close JSON_OUT;

    waitpid $to_json_pid, 0;

    print JSON_IN $json_content;
    close JSON_IN;

    my @html = <PANDOC_IN>;
    close PANDOC_IN;

    waitpid $to_html_pid, 0;

    $content = Encode::decode_utf8(join('', @html));

    # Parse the title block out of the JSON and set the meta values
    my @perl_content = @{decode_json($json_content)};
    my %header_section = %{$perl_content[0]};
    my @doc_title = @{$header_section{'docTitle'}};
    my @doc_authors = @{$header_section{'docAuthors'}};
    my $num_authors = @doc_authors;
    my @primary_author = ();
    if ($num_authors gt 0) {
        @primary_author = @{$doc_authors[0]};
    }
    my @doc_date = @{$header_section{'docDate'}};

    sub compile_string {
        # The uncompiled string is an array of hashes containing words and 
        # string with the word "Space".
        my (@uncompiled_string) = @_;
        my $compiled_string = '';
        foreach my $word_or_space(@uncompiled_string) {
            if (ref($word_or_space) eq "HASH") {
                if ($word_or_space->{"Str"}) {
                    $compiled_string .= $word_or_space->{"Str"};
                }
            }
            else {
                $compiled_string .= ' ';
            }
        }
        return $compiled_string;
    }

    my $title = compile_string @doc_title;
    my $author = compile_string @primary_author;
    my $date = compile_string @doc_date;

    if ($title) {
        $pagestate{$page}{meta}{title} = $title;
    }
    if ($author) {
        $pagestate{$page}{meta}{author} = $author;
    }
    if ($date) {
        $pagestate{$page}{meta}{date} = $date;
    }

    return $content;
}

1<|MERGE_RESOLUTION|>--- conflicted
+++ resolved
@@ -169,7 +169,6 @@
 
 sub htmlize ($@) {
     my $format = shift;
-    my $target_format = 'html';
     my %params = @_;
     my $page = $params{page};
 
@@ -189,7 +188,7 @@
     };
 
     if ($config{pandoc_html5}) {
-        $target_format = 'html5';
+        push @args, '--html5';
     };
 
     if ($config{pandoc_ascii}) {
@@ -245,7 +244,6 @@
     # can be parsed out
     my $to_json_pid = open2(*JSON_OUT, *PANDOC_OUT, $command,
                     '-f', $format,
-<<<<<<< HEAD
                     '-t', 'json',
                     @args);
 
@@ -255,9 +253,6 @@
     my $to_html_pid = open2(*PANDOC_IN, *JSON_IN, $command,
                     '-f', 'json',
                     '-t', 'html',
-=======
-                    '-t', $target_format,
->>>>>>> 86fff27e
                     @args);
 
     error("Unable to open $command") unless $to_html_pid;
